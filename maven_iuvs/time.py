import os
import datetime
import warnings

import numpy as np
import julian
import pytz
import spiceypy as spice
from astropy.io import fits

<<<<<<< HEAD
from maven_iuvs import anc_dir
from maven_iuvs.search import get_files
=======
from maven_iuvs.search import find_files
>>>>>>> 6c8b6765


# Load list of mars year boundaries, or generate it
try:
    marsyearbounds_et = np.load(os.path.join(anc_dir,
                                             'mars_year_boundaries_et.npy'))
except FileNotFoundError:
    warnings.warn("Cannot load Mars Year boundaries file. Please generate"
                  " this file by calling maven_iuvs.spice.load_iuvs_spice()"
                  " followed by"
                  " maven_iuvs.time.generate_marsyear_boundaries_file(),"
                  " then reload maven_iuvs.")


def utc_to_sol(utc):
    """
    Converts a UTC datetime object into the equivalent Martian decimal sol and year.

    Parameters
    ----------
    utc : object
        UTC datetime object.

    Returns
    -------
    sol : float
        The decimal sol date.
    my : int
        The Mars year.
    """
    # constants
    ns = 668.6  # number of sols in a Mars year
    jdref = 2442765.667  # reference Julian date corresponding to Ls = 0
    myref = 12  # jdref is the beginning of Mars year 12

    # convert datetime object to Julian date
    jd = julian.to_jd(utc, fmt='jd')

    # calculate the sol
    sol = (jd - jdref) * (86400. / 88775.245) % ns

    # calculate the Mars year
    my = int((jd - jdref) * (86400. / 88775.245) / ns + myref)

    # return the decimal sol and Mars year
    return sol, my


def Ls(et, return_marsyear=False):
    """Convert string or SPICE ET to Mars solar longitude. Requires SPICE
    kernels.

    Parameters
    ----------
    et : float or str
        Time to convert, either an ET or a format understood
        by spiceypy.str2et.
    return_marsyear : bool
        Whether to return the Mars Year of the input date.

    Returns
    -------
    Ls : float
        Mars Solar Longitude
    marsyear : int
        Mars Year, if requested.

    """
    et = check_et(et)
    ls = spice.lspcn('MARS', et, 'NONE')
    ls = ls*180/np.pi
    if not return_marsyear:
        return ls

    marsyear = np.searchsorted(marsyearbounds_et, et)
    return ls, marsyear


def Ls_to_et(ls, marsyear=None):
    """Convert Mars Ls to SPICE ET. Requires SPICE kernels.

    Parameters
    ----------
    ls : float or iterable of floats
        Input Mars Solar Longitude to convert, 0-360.
    marsyear : int
        Mars Year of the specified Ls values. Required.

    Returns
    -------
    et : float
        SPICE ET corresponding to the input Ls.
    """
    if marsyear is None:
        raise Exception("Please specify a Mars year")

    et_dictionary = make_ls_et_lookup_table(marsyearbounds_et[marsyear-1],
                                            marsyearbounds_et[marsyear],
                                            36000)

    # replace Ls 360 with 359.99 so this doesn't return an ET
    # corresponding to Ls = 0 of the specified year
    ls = np.where(ls == 360,
                  359.99*np.ones_like(ls),
                  ls)

    et_dictionary_indices = np.searchsorted(et_dictionary[:, 1], ls)

    return et_dictionary[et_dictionary_indices, 0]


def check_et(et):
    """
    Convert string to et if necessary. Used to allow other functions
    to accept either ET or string input.

    Parameters
    ----------
    et : float or str
        Time to convert to SPICE ET if necessary.

    Returns
    -------
    et : float
        SPICE ET.

    """
    if isinstance(et, str):
        et = spice.str2et(et)
    return et


def make_ls_et_lookup_table(et_start, et_end, n=10000):
    """Make a lookup table to convert between Ls and ET.

    Parameters
    ----------
    et_start : float or str
        Time to start the table.
    et_end : float or str
        Time to end the table
    n : int
        Number of entries to include, linearly spaced between the
        endpoints

    Returns
    -------
    et_lut : numpy.ndarray
        n x 2 numpy array of float (ET, Ls) pairs.

    """
    et_start = check_et(et_start)
    et_end = check_et(et_end)
    et_lut = np.array([[et, Ls(et)]
                       for et in np.linspace(et_start,
                                             et_end,
                                             n)])
    return et_lut


def generate_marsyear_boundaries_file():
    """Generate a lookup table of Mars Year Boundaries, and save it as an
    ancillary file to be loaded in later sessions.

    Parameters
    ----------
    None

    Returns
    -------
    None

    Notes
    -----
    Creates a numpy save file in the maven_iuvs/ancillary directory
    loaded on package startup. Because this file is shipped with the
    package end users should never have to call this function.

    """
    et_lut = make_ls_et_lookup_table("1 April 1955",
                                     "1 April 2099")

    marsyearchange_guess_idx = np.where(np.diff(et_lut[:, 1]) < 0)[0]
    marsyearchange_guess_et_before = et_lut[marsyearchange_guess_idx, 0]
    marsyearchange_guess_et_after = et_lut[marsyearchange_guess_idx+1, 0]

    from scipy.optimize import brentq

    def Ls_branch(et):
        """Helper function to find MY boundaries"""
        ls = Ls(et)
        if ls > np.pi:
            ls = ls - 360
        return ls

    marsyearchange_et = [brentq(Ls_branch, t0, t1)
                         for t0, t1 in zip(marsyearchange_guess_et_before,
                                           marsyearchange_guess_et_after)]

    # human readable dates
    # marsyearchange_utc=[et_to_utc(t) for t in marsyearchange_et]
    # [(i+1,utc) for i,utc in enumerate(marsyearchange_utc)]

    np.save(os.path.join(anc_dir, 'mars_year_boundaries_et'),
            marsyearchange_et)


def et2datetime(et):
    """
    Convert an input time from ephemeris seconds past J2000 to a standard Python datetime.
    This is supposed to be included in the SpiceyPy package, but didn't show up in my installation,
    so I copied it here and modified it.

    Parameters
    ----------
    et : float
        Input epoch in ephemeris seconds past J2000.

    Returns
    -------
    Output datetime object in UTC.
    """

    # convert to UTC using ISO calendar format with 6 digits of fractional precision
    result = spice.et2utc(et, 'ISOC', 6)

    # define the ISO calendar format for datetime
    isoformat = '%Y-%m-%dT%H:%M:%S.%f'

    # return the datetime object version of the input ephemeris time
    return datetime.datetime.strptime(result,
                                      isoformat).replace(tzinfo=pytz.utc)


def find_segment_et(orbit_number, data_directory, segment='apoapse'):
    """Calculates the ephemeris time at the moment of apoapsis or
    periapsis for an orbit. Requires data files exist for the choice
    of orbit and segment. If not, use the full-mission
    "find_maven_apsis" function available in the "data"
    sub-module. Also requires furnishing of all SPICE kernels.

    Parameters
    ----------
    orbit_number : int
        The MAVEN orbit number.
    data_directory : str
        Absolute system path to the location containing orbit block
        folders ("orbit01300", orbit01400", etc.)
    segment : str
        For which orbit segment you want to calculate the ephemeris
        time. Options are 'apoapse' and 'periapse." Default choice is
        'apoapse'.

    Returns
    -------
    et : float
        The ephemeris time for the chosen segment/orbit number.

    """

    # load files
    files = find_files(orbit=orbit_number, segment=segment,
                       data_directory=data_directory)
    if len(files) == 0:
        raise Exception('No %s files for orbit %i.' % (segment, orbit_number))

    hdul = files[0]
    et_start = hdul['integration'].data['et'][0]

    # do very complicated SPICE stuff
    target = 'Mars'
    abcorr = 'NONE'
    observer = 'MAVEN'
    relate = ''
    refval = 0.
    if segment == 'periapse':
        relate = 'LOCMIN'
        refval = 3396. + 500.
    elif segment == 'apoapse':
        relate = 'LOCMAX'
        refval = 3396. + 6200.
    adjust = 0.
    step = 60.
    et = [et_start, et_start + 4800]
    cnfine = spice.utils.support_types.SPICEDOUBLE_CELL(2)
    spice.wninsd(et[0], et[1], cnfine)
    ninterval = 100
    result = spice.utils.support_types.SPICEDOUBLE_CELL(100)
    spice.gfdist(target, abcorr, observer,
                 relate, refval, adjust, step, ninterval, cnfine,
                 result=result)
    et = spice.wnfetd(result, 0)[0]

    # return the ephemeris time of the orbit segment
    return et


class ScienceWeek:
    # TODO: Decide if I want to prohibit users from inputting negative
    #       science weeks, or dates that result in them

    # TODO: Decide how to handle future science week (should I warn if
    #       they request science week from a future date?)
    def __init__(self):
        """ A ScienceWeek object can convert dates into MAVEN science weeks.

        Properties
        ----------
        science_start_date: datetime.date
            The date when IUVS began performing science.
        """
        self.__science_start_date = datetime.date(2014, 11, 11)

    @property
    def science_start_date(self):
        return self.__science_start_date

    def get_science_week_from_date(self, some_date):
        """ Get the science week number at an input date.

        Parameters
        ----------
        some_date: datetime.date
            The date at which to get the science week.

        Returns
        -------
        science_week: int
            The science week at the input date.
        """
        try:
            science_week = (some_date - self.__science_start_date).days // 7
            return science_week
        except TypeError:
            raise TypeError('some_date should be of type datetime.date')

    def get_current_science_week(self):
        """ Get the science week number for today.

        Returns
        -------
        science_week: int
            The current science week.
        """
        science_week = self.get_science_week_from_date(datetime.date.today())
        return science_week

    def get_science_week_start_date(self, week):
        """ Get the date when the requested science week began.

        Parameters
        ----------
        week: int
            The science week.

        Returns
        -------
        science_week_start: datetime.date
            The date when the science week started.
        """
        try:
            rounded_week = int(np.floor(week))
            if week != rounded_week:
                warnings.warn('This is a non-integer week.'
                              ' Converting it to integer...')
            science_week_start = (self.__science_start_date
                                  + datetime.timedelta(days=rounded_week * 7))
            return science_week_start
        except TypeError:
            raise TypeError(f'week should be an int, not a {type(week)}.')

    def get_science_week_end_date(self, week):
        """ Get the date when the requested science week ended.

        Parameters
        ----------
        week: int
            The science week.

        Returns
        -------
        science_week_end: datetime.date
            The date when the science week ended.
        """
        return (self.get_science_week_start_date(week + 1)
                - datetime.timedelta(days=1))

    def get_science_week_date_range(self, week):
        """ Get the date range corresponding to the input science week.

        Parameters
        ----------
        week: int
            The science week.

        Returns
        -------
        date_range: tuple
            The start and end dates of the science week.
        """
        date_range = (self.get_science_week_start_date(week),
                      self.get_science_week_end_date(week))
        return date_range

    # TODO: Decide if I want a subclass to handle requests related to
    #       science week (ex. get_orbit_range_from_science_week)
    #
    #       Pro: It's easy to code after making the database and it'd
    #       be helpful
    #
    #       Con: It might be easier to make 1 utility for database
    #       searching and tell users to apply it to science week<|MERGE_RESOLUTION|>--- conflicted
+++ resolved
@@ -6,15 +6,9 @@
 import julian
 import pytz
 import spiceypy as spice
-from astropy.io import fits
-
-<<<<<<< HEAD
+
 from maven_iuvs import anc_dir
-from maven_iuvs.search import get_files
-=======
 from maven_iuvs.search import find_files
->>>>>>> 6c8b6765
-
 
 # Load list of mars year boundaries, or generate it
 try:
